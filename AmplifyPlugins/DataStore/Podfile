platform :ios, '11.0'
use_frameworks!

<<<<<<< HEAD
AWS_SDK_VERSION = "2.12.6"
=======
AWS_SDK_VERSION = "2.13.0"
>>>>>>> e7afe3ce

pod 'SwiftFormat/CLI', '~> 0.42.0'
pod 'SwiftLint'

target 'AWSDataStoreCategoryPlugin' do
	pod 'Amplify', :path => '../../'
  pod 'AWSPluginsCore', :path => '../../'
  pod "SQLite.swift", "~> 0.12.0"

  target "AWSDataStoreCategoryPluginTests" do
    inherit! :complete
    
    pod "CwlPreconditionTesting", :git => "https://github.com/mattgallagher/CwlPreconditionTesting.git", :tag => "1.2.0"
    pod "CwlCatchException", :git => "https://github.com/mattgallagher/CwlCatchException.git", :tag => "1.2.0"
    pod 'AmplifyTestCommon', :path => '../../'
    pod 'AWSPluginsCore', :path => '../../'
  end
end

target "HostApp" do
  use_frameworks!
  pod "CwlPreconditionTesting", :git => "https://github.com/mattgallagher/CwlPreconditionTesting.git", :tag => "1.2.0"
  pod "CwlCatchException", :git => "https://github.com/mattgallagher/CwlCatchException.git", :tag => "1.2.0"
  pod 'AmplifyTestCommon', :path => '../../'
  pod 'Amplify', :path => '../../'
  pod "AWSMobileClient", "~> #{AWS_SDK_VERSION}"

  target "AWSDataStoreCategoryPluginIntegrationTests" do
    inherit! :complete

    pod 'AmplifyPlugins/AWSAPIPlugin', :path => '../../'
  end
end<|MERGE_RESOLUTION|>--- conflicted
+++ resolved
@@ -1,11 +1,7 @@
 platform :ios, '11.0'
 use_frameworks!
 
-<<<<<<< HEAD
-AWS_SDK_VERSION = "2.12.6"
-=======
 AWS_SDK_VERSION = "2.13.0"
->>>>>>> e7afe3ce
 
 pod 'SwiftFormat/CLI', '~> 0.42.0'
 pod 'SwiftLint'
