--- conflicted
+++ resolved
@@ -16,12 +16,8 @@
 class AWSMutationDatabaseAdapterTests: XCTestCase {
     var databaseAdapter: AWSMutationDatabaseAdapter!
 
-<<<<<<< HEAD
-    let model1 = Post(title: "model1", content: "content1", createdAt: .now)
-=======
-    let model1 = Post(title: "model1", content: "content1", createdAt: Date())
+    let model1 = Post(title: "model1", content: "content1", createdAt: .now())
     let post = Post.keys
->>>>>>> e7afe3ce
 
     override func setUp() {
         do {
