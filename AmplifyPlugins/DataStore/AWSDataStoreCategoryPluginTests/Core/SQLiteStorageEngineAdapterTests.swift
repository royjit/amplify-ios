--- conflicted
+++ resolved
@@ -23,7 +23,7 @@
             description: "it should save and select a Post from the database")
 
         // insert a post
-        let post = Post(title: "title", content: "content", createdAt: .now)
+        let post = Post(title: "title", content: "content", createdAt: .now())
         storageAdapter.save(post) { saveResult in
             switch saveResult {
             case .success:
@@ -63,7 +63,7 @@
             description: "it should save and select a Post from the database")
 
         // insert a post
-        let post = Post(title: "title", content: "content", createdAt: .now)
+        let post = Post(title: "title", content: "content", createdAt: .now())
         storageAdapter.save(post) { saveResult in
             switch saveResult {
             case .success:
@@ -121,7 +121,7 @@
             }
         }
 
-        var post = Post(title: "title", content: "content", createdAt: .now)
+        var post = Post(title: "title", content: "content", createdAt: .now())
         storageAdapter.save(post) { insertResult in
             switch insertResult {
             case .success:
@@ -171,10 +171,7 @@
             }
         }
 
-<<<<<<< HEAD
-        let post = Post(title: "title", content: "content", createdAt: .now)
-=======
-        var post = Post(title: "title", content: "content", createdAt: Date())
+        var post = Post(title: "title", content: "content", createdAt: .now())
         storageAdapter.save(post) { insertResult in
             switch insertResult {
             case .success:
@@ -205,7 +202,7 @@
         let expectation = self.expectation(
             description: "it should fail to update the Post that does not exist")
 
-        let post = Post(title: "title", content: "content", createdAt: Date())
+        let post = Post(title: "title", content: "content", createdAt: .now())
         let condition = Post.keys.content == "content"
         storageAdapter.save(post, condition: condition) { insertResult in
             switch insertResult {
@@ -234,8 +231,7 @@
         let expectation = self.expectation(
             description: "it should insert and then fail to update the Post, given bad condition")
 
-        var post = Post(title: "title not updated", content: "content", createdAt: Date())
->>>>>>> e7afe3ce
+        var post = Post(title: "title not updated", content: "content", createdAt: .now())
         storageAdapter.save(post) { insertResult in
             switch insertResult {
             case .success:
@@ -273,7 +269,7 @@
         let deleteExpectation = expectation(description: "Deleted")
         let queryExpectation = expectation(description: "Queried")
 
-        let post = Post(title: "title", content: "content", createdAt: Date())
+        let post = Post(title: "title", content: "content", createdAt: .now())
         storageAdapter.save(post) { insertResult in
             switch insertResult {
             case .success:
@@ -297,8 +293,8 @@
     }
 
     func testInsertSinglePostThenDeleteItByPredicate() {
-        let dateTestStart = Date()
-        let dateInFuture = dateTestStart.addingTimeInterval(TimeInterval(10))
+        let dateTestStart = DateTime.now()
+        let dateInFuture = dateTestStart + .seconds(10)
         let saveExpectation = expectation(description: "Saved")
         let deleteExpectation = expectation(description: "Deleted")
         let queryExpectation = expectation(description: "Queried")
@@ -342,7 +338,7 @@
             let title = "\(titleX)\(counter)"
             let content = "\(contentX)\(counter)"
 
-            let post = Post(title: title, content: content, createdAt: Date())
+            let post = Post(title: title, content: content, createdAt: .now())
             storageAdapter.save(post) { insertResult in
                 switch insertResult {
                 case .success:
