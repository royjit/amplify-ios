--- conflicted
+++ resolved
@@ -2105,7 +2105,14 @@
 			path = Predictions;
 			sourceTree = "<group>";
 		};
-<<<<<<< HEAD
+		B4F3E9F624314E1300F23296 /* Auth */ = {
+			isa = PBXGroup;
+			children = (
+				B4F3E9F724314E2B00F23296 /* AuthCategoryConfigurationTests.swift */,
+			);
+			path = Auth;
+			sourceTree = "<group>";
+		};
 		B91A879A23D1256B0049A12F /* DataType */ = {
 			isa = PBXGroup;
 			children = (
@@ -2127,14 +2134,6 @@
 				B9485E9623F40847009C4F93 /* Time+Operation.swift */,
 			);
 			path = DataType;
-=======
-		B4F3E9F624314E1300F23296 /* Auth */ = {
-			isa = PBXGroup;
-			children = (
-				B4F3E9F724314E2B00F23296 /* AuthCategoryConfigurationTests.swift */,
-			);
-			path = Auth;
->>>>>>> 6a5b90d5
 			sourceTree = "<group>";
 		};
 		B92E03A62367CE7A006CEB8D /* Model */ = {
@@ -4125,12 +4124,9 @@
 				FAAFAF3D2390D4A6002CF932 /* AmplifyErrorMessages.swift in Sources */,
 				B92E03B32367CE7A006CEB8D /* DataStoreCategory.swift in Sources */,
 				FA9FB77D232AA0D800C04D32 /* FilteredListener.swift in Sources */,
-<<<<<<< HEAD
-				B9AE8FDB23D8C643002742F9 /* DateScalarFormat+Time.swift in Sources */,
-=======
 				B4B5CCA52458A1940019C783 /* AuthUpdateUserAttributesOperation.swift in Sources */,
 				B463D6CF24633E45008C0F85 /* AuthCategory+UserBehavior.swift in Sources */,
->>>>>>> 6a5b90d5
+				B9AE8FDB23D8C643002742F9 /* DateScalarFormat+Time.swift in Sources */,
 				FAC2352D227A053D00424678 /* AnalyticsCategoryPlugin.swift in Sources */,
 				2142099723721F4400FA140C /* RESTOperationType.swift in Sources */,
 				B4B5CC812457B0690019C783 /* AuthFetchUserAttributesRequest.swift in Sources */,
@@ -4226,12 +4222,9 @@
 				FAC2351A227A053D00424678 /* StorageCategory.swift in Sources */,
 				21558E3E237BB4BF0032A5BB /* GraphQLRequest.swift in Sources */,
 				FA6BC87D235F5D490001A882 /* APICategoryRESTBehavior.swift in Sources */,
-<<<<<<< HEAD
-				B99EF4B723DB072000D821BC /* DateScalar+Hashable.swift in Sources */,
-=======
 				B4B5CC982457B7FA0019C783 /* AuthConfirmUserAttributeOperation.swift in Sources */,
 				B4507419241166580098F02D /* AuthSession.swift in Sources */,
->>>>>>> 6a5b90d5
+				B99EF4B723DB072000D821BC /* DateScalar+Hashable.swift in Sources */,
 				B92E03B92367CE7A006CEB8D /* Model+Schema.swift in Sources */,
 				950A26DB23D15D7E00D92B19 /* PredictionsTranslateTextOperation.swift in Sources */,
 				B46884162460A8ED00221268 /* AuthRememberDeviceOperation.swift in Sources */,
